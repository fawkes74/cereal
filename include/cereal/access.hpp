/*! \file access.hpp
    \brief Access control, default construction, and serialization disambiguation */
/*
  Copyright (c) 2014, Randolph Voorhies, Shane Grant
  All rights reserved.

  Redistribution and use in source and binary forms, with or without
  modification, are permitted provided that the following conditions are met:
      * Redistributions of source code must retain the above copyright
        notice, this list of conditions and the following disclaimer.
      * Redistributions in binary form must reproduce the above copyright
        notice, this list of conditions and the following disclaimer in the
        documentation and/or other materials provided with the distribution.
      * Neither the name of cereal nor the
        names of its contributors may be used to endorse or promote products
        derived from this software without specific prior written permission.

  THIS SOFTWARE IS PROVIDED BY THE COPYRIGHT HOLDERS AND CONTRIBUTORS "AS IS" AND
  ANY EXPRESS OR IMPLIED WARRANTIES, INCLUDING, BUT NOT LIMITED TO, THE IMPLIED
  WARRANTIES OF MERCHANTABILITY AND FITNESS FOR A PARTICULAR PURPOSE ARE
  DISCLAIMED. IN NO EVENT SHALL RANDOLPH VOORHIES OR SHANE GRANT BE LIABLE FOR ANY
  DIRECT, INDIRECT, INCIDENTAL, SPECIAL, EXEMPLARY, OR CONSEQUENTIAL DAMAGES
  (INCLUDING, BUT NOT LIMITED TO, PROCUREMENT OF SUBSTITUTE GOODS OR SERVICES;
  LOSS OF USE, DATA, OR PROFITS; OR BUSINESS INTERRUPTION) HOWEVER CAUSED AND
  ON ANY THEORY OF LIABILITY, WHETHER IN CONTRACT, STRICT LIABILITY, OR TORT
  (INCLUDING NEGLIGENCE OR OTHERWISE) ARISING IN ANY WAY OUT OF THE USE OF THIS
  SOFTWARE, EVEN IF ADVISED OF THE POSSIBILITY OF SUCH DAMAGE.
*/
#ifndef CEREAL_ACCESS_HPP_
#define CEREAL_ACCESS_HPP_

#include <type_traits>
#include <iostream>
#include <cstdint>

#include <cereal/macros.hpp>
#include <cereal/details/helpers.hpp>

namespace cereal
{
  // ######################################################################
  //! A class that allows cereal to load smart pointers to types that have no default constructor
  /*! If your class does not have a default constructor, cereal will not be able
      to load any smart pointers to it unless you overload LoadAndConstruct
      for your class, and provide an appropriate load_and_construct method.  You can also
      choose to define a member static function instead of specializing this class.

      The specialization of LoadAndConstruct must be placed within the cereal namespace:

      @code{.cpp}
      struct MyType
      {
        MyType( int x ); // note: no default ctor
        int myX;

        // Define a serialize or load/save pair as you normally would
        template <class Archive>
        void serialize( Archive & ar )
        {
          ar( myX );
        }
      };

      // Provide a specialization for LoadAndConstruct for your type
      namespace cereal
      {
        template <> struct LoadAndConstruct<MyType>
        {
          // load_and_construct will be passed the archive that you will be loading
          // from as well as a construct object which you can use as if it were the
          // constructor for your type.  cereal will handle all memory management for you.
          template <class Archive>
          static void load_and_construct( Archive & ar, cereal::construct<MyType> & construct )
          {
            int x;
            ar( x );
            construct( x );
          }
        };
      } // end namespace cereal
      @endcode

      Please note that just as in using external serialization functions, you cannot get
      access to non-public members of your class by befriending cereal::access.  If you
      have the ability to modify the class you wish to serialize, it is recommended that you
      use member serialize functions and a static member load_and_construct function.

      @tparam T The type to specialize for
      @ingroup Access */
  template <class T>
  struct LoadAndConstruct
  {
    //! Called by cereal if no default constructor exists to load and construct data simultaneously
    /*! Overloads of this should return a pointer to T and expect an archive as a parameter */
    static std::false_type load_and_construct(...)
    { return std::false_type(); }
  };

  // forward decl for construct
  //! @cond PRIVATE_NEVERDEFINED
  namespace memory_detail{ template <class Ar, class T> struct LoadAndConstructLoadWrapper; }
  //! @endcond

  //! Used to construct types with no default constructor
  /*! When serializing a type that has no default constructor, cereal
      will attempt to call either the class static function load_and_construct
      or the appropriate template specialization of LoadAndConstruct.  cereal
      will pass that function a reference to the archive as well as a reference
      to a construct object which should be used to perform the allocation once
      data has been appropriately loaded.

      @code{.cpp}
      struct MyType
      {
        // note the lack of default constructor
        MyType( int xx, int yy );

        int x, y;
        double notInConstructor;

        template <class Archive>
        void serialize( Archive & ar )
        {
          ar( x, y );
          ar( notInConstructor );
        }

        template <class Archive>
        static void load_and_construct( Archive & ar, cereal::construct<MyType> & construct )
        {
          int x, y;
          ar( x, y );

          // use construct object to initialize with loaded data
          construct( x, y );

          // access to member variables and functions via -> operator
          ar( construct->notInConstructor );

          // could also do the above section by:
          double z;
          ar( z );
          construct->notInConstructor = z;
        }
      };
      @endcode

      @tparam T The class type being serialized
      */
  template <class T>
  class construct
  {
    public:
      //! Construct and initialize the type T with the given arguments
      /*! This will forward all arguments to the underlying type T,
          calling an appropriate constructor.

          Calling this function more than once will result in an exception
          being thrown.

          @param args The arguments to the constructor for T
          @throw Exception If called more than once */
      template <class ... Args>
      void operator()( Args && ... args );
      // implementation deferred due to reliance on cereal::access

      //! Get a reference to the initialized underlying object
      /*! This must be called after the object has been initialized.

          @return A reference to the initialized object
          @throw Exception If called before initialization */
      T * operator->()
      {
        if( !itsValid )
          throw Exception("Object must be initialized prior to accessing members");

        return itsPtr;
      }

      //! Returns a raw pointer to the initialized underlying object
      /*! This is mainly intended for use with passing an instance of
          a constructed object to cereal::base_class.

          It is strongly recommended to avoid using this function in
          any other circumstance.

          @return A raw pointer to the initialized type */
      T * ptr()
      {
        return operator->();
      }

    private:
      template <class A, class B> friend struct ::cereal::memory_detail::LoadAndConstructLoadWrapper;

      construct( T * p ) : itsPtr( p ), itsValid( false ) {}
      construct( construct const & ) = delete;
      construct & operator=( construct const & ) = delete;

      T * itsPtr;
      bool itsValid;
  };

  // ######################################################################
  //! A class that can be made a friend to give cereal access to non public functions
  /*! If you desire non-public serialization functions within a class, cereal can only
      access these if you declare cereal::access a friend.

      @code{.cpp}
      class MyClass
      {
        private:
          friend class cereal::access; // gives access to the private serialize

          template <class Archive>
          void serialize( Archive & ar )
          {
            // some code
          }
      };
      @endcode
      @ingroup Access */
  class access
  {
    public:
      // ####### Standard Serialization ########################################
      template<class Archive, class T> inline
<<<<<<< HEAD
      static auto member_serialize(Archive & ar, T & t) -> decltype(t.CEREAL_SERIALIZE_FUNCTION_NAME(ar))
      { t.CEREAL_SERIALIZE_FUNCTION_NAME(ar); }

      template<class Archive, class T> inline
      static auto member_save(Archive & ar, T const & t) -> decltype(t.CEREAL_SAVE_FUNCTION_NAME(ar))
      { t.CEREAL_SAVE_FUNCTION_NAME(ar); }

      template<class Archive, class T> inline
      static auto member_save_non_const(Archive & ar, T & t) -> decltype(t.CEREAL_SAVE_FUNCTION_NAME(ar))
      { t.CEREAL_SAVE_FUNCTION_NAME(ar); }

      template<class Archive, class T> inline
      static auto member_load(Archive & ar, T & t) -> decltype(t.CEREAL_LOAD_FUNCTION_NAME(ar))
      { t.CEREAL_LOAD_FUNCTION_NAME(ar); }
=======
      static auto member_serialize(Archive & ar, T & t) -> decltype(t.serialize(ar))
      { return t.serialize(ar); }

      template<class Archive, class T> inline
      static auto member_save(Archive & ar, T const & t) -> decltype(t.save(ar))
      { return t.save(ar); }

      template<class Archive, class T> inline
      static auto member_save_non_const(Archive & ar, T & t) -> decltype(t.save(ar))
      { return t.save(ar); }

      template<class Archive, class T> inline
      static auto member_load(Archive & ar, T & t) -> decltype(t.load(ar))
      { return t.load(ar); }
>>>>>>> 929cfe62

      template<class Archive, class T> inline
      static auto member_save_minimal(Archive const & ar, T const & t) -> decltype(t.CEREAL_SAVE_MINIMAL_FUNCTION_NAME(ar))
      { return t.CEREAL_SAVE_MINIMAL_FUNCTION_NAME(ar); }

      template<class Archive, class T> inline
      static auto member_save_minimal_non_const(Archive const & ar, T & t) -> decltype(t.CEREAL_SAVE_MINIMAL_FUNCTION_NAME(ar))
      { return t.CEREAL_SAVE_MINIMAL_FUNCTION_NAME(ar); }

      template<class Archive, class T, class U> inline
<<<<<<< HEAD
      static auto member_load_minimal(Archive const & ar, T & t, U && u) -> decltype(t.CEREAL_LOAD_MINIMAL_FUNCTION_NAME(ar, std::forward<U>(u)))
      { t.CEREAL_LOAD_MINIMAL_FUNCTION_NAME(ar, std::forward<U>(u)); }

      // ####### Versioned Serialization #######################################
      template<class Archive, class T> inline
      static auto member_serialize(Archive & ar, T & t, const std::uint32_t version ) -> decltype(t.CEREAL_SERIALIZE_FUNCTION_NAME(ar, version))
      { t.CEREAL_SERIALIZE_FUNCTION_NAME(ar, version); }

      template<class Archive, class T> inline
      static auto member_save(Archive & ar, T const & t, const std::uint32_t version ) -> decltype(t.CEREAL_SAVE_FUNCTION_NAME(ar, version))
      { t.CEREAL_SAVE_FUNCTION_NAME(ar, version); }

      template<class Archive, class T> inline
      static auto member_save_non_const(Archive & ar, T & t, const std::uint32_t version ) -> decltype(t.CEREAL_SAVE_FUNCTION_NAME(ar, version))
      { t.CEREAL_SAVE_FUNCTION_NAME(ar, version); }

      template<class Archive, class T> inline
      static auto member_load(Archive & ar, T & t, const std::uint32_t version ) -> decltype(t.CEREAL_LOAD_FUNCTION_NAME(ar, version))
      { t.CEREAL_LOAD_FUNCTION_NAME(ar, version); }
=======
      static auto member_load_minimal(Archive const & ar, T & t, U && u) -> decltype(t.load_minimal(ar, std::forward<U>(u)))
      { return t.load_minimal(ar, std::forward<U>(u)); }

      // ####### Versioned Serialization #######################################
      template<class Archive, class T> inline
      static auto member_serialize(Archive & ar, T & t, const std::uint32_t version ) -> decltype(t.serialize(ar, version))
      { return t.serialize(ar, version); }

      template<class Archive, class T> inline
      static auto member_save(Archive & ar, T const & t, const std::uint32_t version ) -> decltype(t.save(ar, version))
      { return t.save(ar, version); }

      template<class Archive, class T> inline
      static auto member_save_non_const(Archive & ar, T & t, const std::uint32_t version ) -> decltype(t.save(ar, version))
      { return t.save(ar, version); }

      template<class Archive, class T> inline
      static auto member_load(Archive & ar, T & t, const std::uint32_t version ) -> decltype(t.load(ar, version))
      { return t.load(ar, version); }
>>>>>>> 929cfe62

      template<class Archive, class T> inline
      static auto member_save_minimal(Archive const & ar, T const & t, const std::uint32_t version) -> decltype(t.CEREAL_SAVE_MINIMAL_FUNCTION_NAME(ar, version))
      { return t.CEREAL_SAVE_MINIMAL_FUNCTION_NAME(ar, version); }

      template<class Archive, class T> inline
      static auto member_save_minimal_non_const(Archive const & ar, T & t, const std::uint32_t version) -> decltype(t.CEREAL_SAVE_MINIMAL_FUNCTION_NAME(ar, version))
      { return t.CEREAL_SAVE_MINIMAL_FUNCTION_NAME(ar, version); }

      template<class Archive, class T, class U> inline
<<<<<<< HEAD
      static auto member_load_minimal(Archive const & ar, T & t, U && u, const std::uint32_t version) -> decltype(t.CEREAL_LOAD_MINIMAL_FUNCTION_NAME(ar, std::forward<U>(u), version))
      { t.CEREAL_LOAD_MINIMAL_FUNCTION_NAME(ar, std::forward<U>(u), version); }
=======
      static auto member_load_minimal(Archive const & ar, T & t, U && u, const std::uint32_t version) -> decltype(t.load_minimal(ar, std::forward<U>(u), version))
      { return t.load_minimal(ar, std::forward<U>(u), version); }
>>>>>>> 929cfe62

      // ####### Other Functionality ##########################################
      // for detecting inheritance from enable_shared_from_this
      template <class T> inline
      static auto shared_from_this(T & t) -> decltype(t.shared_from_this());

      // for placement new
      template <class T, class ... Args> inline
      static void construct( T *& ptr, Args && ... args )
      {
        new (ptr) T( std::forward<Args>( args )... );
      }

      // for non-placement new with a default constructor
      template <class T> inline
      static T * construct()
      {
        return new T();
      }

      template <class T> inline
      static std::false_type load_and_construct(...)
      { return std::false_type(); }

      template<class T, class Archive> inline
      static auto load_and_construct(Archive & ar, ::cereal::construct<T> & construct) -> decltype(T::load_and_construct(ar, construct))
      {
        T::load_and_construct( ar, construct );
      }
  }; // end class access

  // ######################################################################
  //! A specifier used in conjunction with cereal::specialize to disambiguate
  //! serialization in special cases
  /*! @relates specialize
      @ingroup Access */
  enum class specialization
  {
    member_serialize,            //!< Force the use of a member serialize function
    member_load_save,            //!< Force the use of a member load/save pair
    member_load_save_minimal,    //!< Force the use of a member minimal load/save pair
    non_member_serialize,        //!< Force the use of a non-member serialize function
    non_member_load_save,        //!< Force the use of a non-member load/save pair
    non_member_load_save_minimal //!< Force the use of a non-member minimal load/save pair
  };

  //! A class used to disambiguate cases where cereal cannot detect a unique way of serializing a class
  /*! cereal attempts to figure out which method of serialization (member vs. non-member serialize
      or load/save pair) at compile time.  If for some reason cereal cannot find a non-ambiguous way
      of serializing a type, it will produce a static assertion complaining about this.

      This can happen because you have both a serialize and load/save pair, or even because a base
      class has a serialize (public or private with friend access) and a derived class does not
      overwrite this due to choosing some other serialization type.

      Specializing this class will tell cereal to explicitly use the serialization type you specify
      and it will not complain about ambiguity in its compile time selection.  However, if cereal detects
      an ambiguity in specializations, it will continue to issue a static assertion.

      @code{.cpp}
      class MyParent
      {
        friend class cereal::access;
        template <class Archive>
        void serialize( Archive & ar ) {}
      };

      // Although serialize is private in MyParent, to cereal::access it will look public,
      // even through MyDerived
      class MyDerived : public MyParent
      {
        public:
          template <class Archive>
          void load( Archive & ar ) {}

          template <class Archive>
          void save( Archive & ar ) {}
      };

      // The load/save pair in MyDerived is ambiguous because serialize in MyParent can
      // be accessed from cereal::access.  This looks the same as making serialize public
      // in MyParent, making it seem as though MyDerived has both a serialize and a load/save pair.
      // cereal will complain about this at compile time unless we disambiguate:

      namespace cereal
      {
        // This struct specialization will tell cereal which is the right way to serialize the ambiguity
        template <class Archive> struct specialize<Archive, MyDerived, cereal::specialization::member_load_save> {};

        // If we only had a disambiguation for a specific archive type, it would look something like this
        template <> struct specialize<cereal::BinaryOutputArchive, MyDerived, cereal::specialization::member_load_save> {};
      }
      @endcode

      You can also choose to use the macros CEREAL_SPECIALIZE_FOR_ALL_ARCHIVES or
      CEREAL_SPECIALIZE_FOR_ARCHIVE if you want to type a little bit less.

      @tparam T The type to specialize the serialization for
      @tparam S The specialization type to use for T
      @ingroup Access */
  template <class Archive, class T, specialization S>
  struct specialize : public std::false_type {};

  //! Convenient macro for performing specialization for all archive types
  /*! This performs specialization for the specific type for all types of archives.
      This macro should be placed at the global namespace.

      @code{cpp}
      struct MyType {};
      CEREAL_SPECIALIZE_FOR_ALL_ARCHIVES( MyType, cereal::specialization::member_load_save );
      @endcode

      @relates specialize
      @ingroup Access */
  #define CEREAL_SPECIALIZE_FOR_ALL_ARCHIVES( Type, Specialization )                                \
  namespace cereal { template <class Archive> struct specialize<Archive, Type, Specialization> {}; }

  //! Convenient macro for performing specialization for a single archive type
  /*! This performs specialization for the specific type for a single type of archive.
      This macro should be placed at the global namespace.

      @code{cpp}
      struct MyType {};
      CEREAL_SPECIALIZE_FOR_ALL_ARCHIVES( cereal::XMLInputArchive, MyType, cereal::specialization::member_load_save );
      @endcode

      @relates specialize
      @ingroup Access */
  #define CEREAL_SPECIALIZE_FOR_ARCHIVE( Archive, Type, Specialization )               \
  namespace cereal { template <> struct specialize<Archive, Type, Specialization> {}; }

  // ######################################################################
  // Deferred Implementation, see construct for more information
  template <class T> template <class ... Args> inline
  void construct<T>::operator()( Args && ... args )
  {
    if( itsValid )
      throw Exception("Attempting to construct an already initialized object");

    ::cereal::access::construct( itsPtr, std::forward<Args>( args )... );
    itsValid = true;
  }
} // namespace cereal

#endif // CEREAL_ACCESS_HPP_<|MERGE_RESOLUTION|>--- conflicted
+++ resolved
@@ -225,22 +225,6 @@
     public:
       // ####### Standard Serialization ########################################
       template<class Archive, class T> inline
-<<<<<<< HEAD
-      static auto member_serialize(Archive & ar, T & t) -> decltype(t.CEREAL_SERIALIZE_FUNCTION_NAME(ar))
-      { t.CEREAL_SERIALIZE_FUNCTION_NAME(ar); }
-
-      template<class Archive, class T> inline
-      static auto member_save(Archive & ar, T const & t) -> decltype(t.CEREAL_SAVE_FUNCTION_NAME(ar))
-      { t.CEREAL_SAVE_FUNCTION_NAME(ar); }
-
-      template<class Archive, class T> inline
-      static auto member_save_non_const(Archive & ar, T & t) -> decltype(t.CEREAL_SAVE_FUNCTION_NAME(ar))
-      { t.CEREAL_SAVE_FUNCTION_NAME(ar); }
-
-      template<class Archive, class T> inline
-      static auto member_load(Archive & ar, T & t) -> decltype(t.CEREAL_LOAD_FUNCTION_NAME(ar))
-      { t.CEREAL_LOAD_FUNCTION_NAME(ar); }
-=======
       static auto member_serialize(Archive & ar, T & t) -> decltype(t.serialize(ar))
       { return t.serialize(ar); }
 
@@ -255,7 +239,6 @@
       template<class Archive, class T> inline
       static auto member_load(Archive & ar, T & t) -> decltype(t.load(ar))
       { return t.load(ar); }
->>>>>>> 929cfe62
 
       template<class Archive, class T> inline
       static auto member_save_minimal(Archive const & ar, T const & t) -> decltype(t.CEREAL_SAVE_MINIMAL_FUNCTION_NAME(ar))
@@ -266,27 +249,6 @@
       { return t.CEREAL_SAVE_MINIMAL_FUNCTION_NAME(ar); }
 
       template<class Archive, class T, class U> inline
-<<<<<<< HEAD
-      static auto member_load_minimal(Archive const & ar, T & t, U && u) -> decltype(t.CEREAL_LOAD_MINIMAL_FUNCTION_NAME(ar, std::forward<U>(u)))
-      { t.CEREAL_LOAD_MINIMAL_FUNCTION_NAME(ar, std::forward<U>(u)); }
-
-      // ####### Versioned Serialization #######################################
-      template<class Archive, class T> inline
-      static auto member_serialize(Archive & ar, T & t, const std::uint32_t version ) -> decltype(t.CEREAL_SERIALIZE_FUNCTION_NAME(ar, version))
-      { t.CEREAL_SERIALIZE_FUNCTION_NAME(ar, version); }
-
-      template<class Archive, class T> inline
-      static auto member_save(Archive & ar, T const & t, const std::uint32_t version ) -> decltype(t.CEREAL_SAVE_FUNCTION_NAME(ar, version))
-      { t.CEREAL_SAVE_FUNCTION_NAME(ar, version); }
-
-      template<class Archive, class T> inline
-      static auto member_save_non_const(Archive & ar, T & t, const std::uint32_t version ) -> decltype(t.CEREAL_SAVE_FUNCTION_NAME(ar, version))
-      { t.CEREAL_SAVE_FUNCTION_NAME(ar, version); }
-
-      template<class Archive, class T> inline
-      static auto member_load(Archive & ar, T & t, const std::uint32_t version ) -> decltype(t.CEREAL_LOAD_FUNCTION_NAME(ar, version))
-      { t.CEREAL_LOAD_FUNCTION_NAME(ar, version); }
-=======
       static auto member_load_minimal(Archive const & ar, T & t, U && u) -> decltype(t.load_minimal(ar, std::forward<U>(u)))
       { return t.load_minimal(ar, std::forward<U>(u)); }
 
@@ -306,7 +268,6 @@
       template<class Archive, class T> inline
       static auto member_load(Archive & ar, T & t, const std::uint32_t version ) -> decltype(t.load(ar, version))
       { return t.load(ar, version); }
->>>>>>> 929cfe62
 
       template<class Archive, class T> inline
       static auto member_save_minimal(Archive const & ar, T const & t, const std::uint32_t version) -> decltype(t.CEREAL_SAVE_MINIMAL_FUNCTION_NAME(ar, version))
@@ -317,13 +278,8 @@
       { return t.CEREAL_SAVE_MINIMAL_FUNCTION_NAME(ar, version); }
 
       template<class Archive, class T, class U> inline
-<<<<<<< HEAD
-      static auto member_load_minimal(Archive const & ar, T & t, U && u, const std::uint32_t version) -> decltype(t.CEREAL_LOAD_MINIMAL_FUNCTION_NAME(ar, std::forward<U>(u), version))
-      { t.CEREAL_LOAD_MINIMAL_FUNCTION_NAME(ar, std::forward<U>(u), version); }
-=======
       static auto member_load_minimal(Archive const & ar, T & t, U && u, const std::uint32_t version) -> decltype(t.load_minimal(ar, std::forward<U>(u), version))
       { return t.load_minimal(ar, std::forward<U>(u), version); }
->>>>>>> 929cfe62
 
       // ####### Other Functionality ##########################################
       // for detecting inheritance from enable_shared_from_this
